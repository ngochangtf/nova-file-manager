--- conflicted
+++ resolved
@@ -662,16 +662,10 @@
      * @param {Object|null|undefined} options
      * @returns {Promise<*>}
      */
-<<<<<<< HEAD
     async get({ path, params, options = {} }) {
       return await client().get(`/nova-vendor/nova-file-manager${path ?? '/'}`, {
         params,
         ...options,
-=======
-    async get({ path, params }) {
-      return await Nova.request().get(this.url(`/nova-vendor/nova-file-manager${path ?? '/'}`), {
-        params,
->>>>>>> c31852b1
       })
     },
 
@@ -683,14 +677,7 @@
      * @returns {Promise<*>}
      */
     async post({ path, data }) {
-<<<<<<< HEAD
       return await client().post(`/nova-vendor/nova-file-manager${path ?? '/'}`, data)
-=======
-      return await Nova.request().post(
-        this.url(`/nova-vendor/nova-file-manager${path ?? '/'}`),
-        data
-      )
->>>>>>> c31852b1
     },
 
     payload(params) {
